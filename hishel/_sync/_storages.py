import logging
import time
import typing as tp
from pathlib import Path

from httpcore import Request, Response

from hishel._serializers import BaseSerializer

from .._files import FileManager
from .._serializers import JSONSerializer, Metadata
from .._synchronization import Lock

logger = logging.getLogger("hishel.storages")

__all__ = ("FileStorage", "RedisStorage")

try:
    import redis
except ImportError:  # pragma: no cover
    redis = None  # type: ignore


class BaseStorage:
    def __init__(self, serializer: tp.Optional[BaseSerializer] = None) -> None:
        if serializer:  # pragma: no cover
            self._serializer = serializer
        else:
            self._serializer = JSONSerializer()

    def store(
        self, key: str, response: Response, request: Request, metadata: Metadata
    ) -> None:
        raise NotImplementedError()

    def retreive(
        self, key: str
    ) -> tp.Optional[tp.Tuple[Response, Request, Metadata]]:
        raise NotImplementedError()

    def close(self) -> None:
        raise NotImplementedError()


class FileStorage(BaseStorage):
    """
    A simple file storage.

    :param serializer: Serializer capable of serializing and de-serializing http responses, defaults to None
    :type serializer: tp.Optional[BaseSerializer], optional
    :param base_path: A storage base path where the responses should be saved, defaults to None
    :type base_path: tp.Optional[Path], optional
    :param ttl: Specifies the maximum number of seconds that the response can be cached, defaults to None
    :type ttl: tp.Optional[int], optional
    """

    def __init__(
        self,
        serializer: tp.Optional[BaseSerializer] = None,
        base_path: tp.Optional[Path] = None,
        ttl: tp.Optional[int] = None,
    ) -> None:
        super().__init__(serializer)

        self._base_path = (
            Path(base_path) if base_path is not None else Path(".cache/hishel")
        )

        if not self._base_path.is_dir():
            self._base_path.mkdir(parents=True)

        self._file_manager = FileManager(is_binary=self._serializer.is_binary)
        self._ttl = ttl
        self._lock = Lock()

<<<<<<< HEAD
    def store(
        self, key: str, response: Response, request: Request, metadata: Metadata
    ) -> None:
=======
    def store(self, key: str, response: Response, request: Request) -> None:
        """
        Stores the response in the cache.

        :param key: Hashed value of concatenated HTTP method and URI
        :type key: str
        :param response: An HTTP response
        :type response: httpcore.Response
        :param request: An HTTP request
        :type request: httpcore.Request
        """
>>>>>>> 5fa2424a
        response_path = self._base_path / key

        with self._lock:
            self._file_manager.write_to(
                str(response_path),
                self._serializer.dumps(
                    response=response, request=request, metadata=metadata
                ),
            )
        self._remove_expired_caches()

<<<<<<< HEAD
    def retreive(
        self, key: str
    ) -> tp.Optional[tp.Tuple[Response, Request, Metadata]]:
=======
    def retreive(self, key: str) -> tp.Optional[tp.Tuple[Response, Request]]:
        """
        Retreives the response from the cache using his key.

        :param key: Hashed value of concatenated HTTP method and URI
        :type key: str
        :return: An HTTP response and his HTTP request.
        :rtype: tp.Optional[tp.Tuple[Response, Request]]
        """

>>>>>>> 5fa2424a
        response_path = self._base_path / key

        with self._lock:
            if response_path.exists():
                return self._serializer.loads(
                    self._file_manager.read_from(str(response_path))
                )
        self._remove_expired_caches()
        return None

    def close(self) -> None:
        return

    def _remove_expired_caches(self) -> None:
        if self._ttl is None:
            return

        with self._lock:
            for file in self._base_path.iterdir():
                if file.is_file():
                    age = time.time() - file.stat().st_mtime
                    if age > self._ttl:
                        file.unlink()


class RedisStorage(BaseStorage):
    """
    A simple redis storage.

    :param serializer: Serializer capable of serializing and de-serializing http responses, defaults to None
    :type serializer: tp.Optional[BaseSerializer], optional
    :param client: A client for redis, defaults to None
    :type client: tp.Optional["redis.Redis"], optional
    :param ttl: Specifies the maximum number of seconds that the response can be cached, defaults to None
    :type ttl: tp.Optional[int], optional
    """

    def __init__(
        self,
        serializer: tp.Optional[BaseSerializer] = None,
        client: tp.Optional["redis.Redis"] = None,  # type: ignore
        ttl: tp.Optional[int] = None,
    ) -> None:
        if redis is None:  # pragma: no cover
            raise RuntimeError(
                (
                    f"The `{type(self).__name__}` was used, but the required packages were not found. "
                    "Check that you have `Hishel` installed with the `redis` extension as shown.\n"
                    "```pip install hishel[redis]```"
                )
            )
        super().__init__(serializer)

        if client is None:
            self._client = redis.Redis()  # type: ignore
        else:  # pragma: no cover
            self._client = client
        self._ttl = ttl

<<<<<<< HEAD
    def store(
        self, key: str, response: Response, request: Request, metadata: Metadata
    ) -> None:
=======
    def store(self, key: str, response: Response, request: Request) -> None:
        """
        Stores the response in the cache.

        :param key: Hashed value of concatenated HTTP method and URI
        :type key: str
        :param response: An HTTP response
        :type response: httpcore.Response
        :param request: An HTTP request
        :type request: httpcore.Request
        """
>>>>>>> 5fa2424a
        self._client.set(
            key,
            self._serializer.dumps(
                response=response, request=request, metadata=metadata
            ),
            ex=self._ttl,
        )

<<<<<<< HEAD
    def retreive(
        self, key: str
    ) -> tp.Optional[tp.Tuple[Response, Request, Metadata]]:
=======
    def retreive(self, key: str) -> tp.Optional[tp.Tuple[Response, Request]]:
        """
        Retreives the response from the cache using his key.

        :param key: Hashed value of concatenated HTTP method and URI
        :type key: str
        :return: An HTTP response and its HTTP request.
        :rtype: tp.Optional[tp.Tuple[Response, Request]]
        """

>>>>>>> 5fa2424a
        cached_response = self._client.get(key)
        if cached_response is None:
            return None

        return self._serializer.loads(cached_response)

    def close(self) -> None:  # pragma: no cover
        self._client.close()<|MERGE_RESOLUTION|>--- conflicted
+++ resolved
@@ -73,12 +73,9 @@
         self._ttl = ttl
         self._lock = Lock()
 
-<<<<<<< HEAD
     def store(
         self, key: str, response: Response, request: Request, metadata: Metadata
     ) -> None:
-=======
-    def store(self, key: str, response: Response, request: Request) -> None:
         """
         Stores the response in the cache.
 
@@ -89,7 +86,6 @@
         :param request: An HTTP request
         :type request: httpcore.Request
         """
->>>>>>> 5fa2424a
         response_path = self._base_path / key
 
         with self._lock:
@@ -101,12 +97,9 @@
             )
         self._remove_expired_caches()
 
-<<<<<<< HEAD
     def retreive(
         self, key: str
     ) -> tp.Optional[tp.Tuple[Response, Request, Metadata]]:
-=======
-    def retreive(self, key: str) -> tp.Optional[tp.Tuple[Response, Request]]:
         """
         Retreives the response from the cache using his key.
 
@@ -116,7 +109,6 @@
         :rtype: tp.Optional[tp.Tuple[Response, Request]]
         """
 
->>>>>>> 5fa2424a
         response_path = self._base_path / key
 
         with self._lock:
@@ -176,12 +168,9 @@
             self._client = client
         self._ttl = ttl
 
-<<<<<<< HEAD
     def store(
         self, key: str, response: Response, request: Request, metadata: Metadata
     ) -> None:
-=======
-    def store(self, key: str, response: Response, request: Request) -> None:
         """
         Stores the response in the cache.
 
@@ -192,7 +181,6 @@
         :param request: An HTTP request
         :type request: httpcore.Request
         """
->>>>>>> 5fa2424a
         self._client.set(
             key,
             self._serializer.dumps(
@@ -201,12 +189,9 @@
             ex=self._ttl,
         )
 
-<<<<<<< HEAD
     def retreive(
         self, key: str
     ) -> tp.Optional[tp.Tuple[Response, Request, Metadata]]:
-=======
-    def retreive(self, key: str) -> tp.Optional[tp.Tuple[Response, Request]]:
         """
         Retreives the response from the cache using his key.
 
@@ -216,7 +201,6 @@
         :rtype: tp.Optional[tp.Tuple[Response, Request]]
         """
 
->>>>>>> 5fa2424a
         cached_response = self._client.get(key)
         if cached_response is None:
             return None

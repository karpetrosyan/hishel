--- conflicted
+++ resolved
@@ -18,9 +18,5 @@
 types-PyYAML==6.0.12.20240311
 
 # build
-<<<<<<< HEAD
 hatch==1.9.3
-=======
-hatch==1.7.0
-zipp>=3.19.1 # not directly required, pinned by Snyk to avoid a vulnerability
->>>>>>> 39b6e580
+zipp>=3.19.1 # not directly required, pinned by Snyk to avoid a vulnerability
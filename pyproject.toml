[build-system]
requires = ["hatchling", "hatch-fancy-pypi-readme"]
build-backend = "hatchling.build"

[project]
name = "hishel"
dynamic = ["readme", "version"]
description = "Persistent cache implementation for httpx and httpcore"
license = "BSD-3-Clause"
requires-python = ">=3.9"
authors = [{ name = "Kar Petrosyan", email = "kar.petrosyanpy@gmail.com" }]
classifiers = [
    "Development Status :: 3 - Alpha",
    "Environment :: Web Environment",
    "Framework :: AsyncIO",
    "Framework :: Trio",
    "Intended Audience :: Developers",
    "License :: OSI Approved :: BSD License",
    "Operating System :: OS Independent",
    "Programming Language :: Python :: 3",
    "Programming Language :: Python :: 3 :: Only",
    "Programming Language :: Python :: 3.9",
    "Programming Language :: Python :: 3.10",
    "Programming Language :: Python :: 3.11",
    "Programming Language :: Python :: 3.12",
    "Programming Language :: Python :: 3.13",
    "Topic :: Internet :: WWW/HTTP",
]
dependencies = [
    "httpx>=0.28.0",
]

[project.optional-dependencies]

yaml = ["pyyaml==6.0.2"]

redis = ["redis==6.2.0"]

sqlite = ["anysqlite>=0.0.5"]

s3 = [
    "boto3>=1.15.0,<=1.15.3; python_version < '3.12'",
    "boto3>=1.15.3; python_version >= '3.12'",
]

[project.urls]
Homepage = "https://hishel.com"
Source = "https://github.com/karpetrosyan/hishel"

[tool.hatch.version]
path = "hishel/__init__.py"

[tool.hatch.build.targets.sdist]
include = ["/hishel", "/CHANGELOG.md", "/README.md"]

[tool.hatch.metadata.hooks.fancy-pypi-readme]
content-type = "text/markdown"

[[tool.hatch.metadata.hooks.fancy-pypi-readme.fragments]]
path = "README.md"

[[tool.hatch.metadata.hooks.fancy-pypi-readme.fragments]]
path = "CHANGELOG.md"

[tool.mypy]
strict = true
show_error_codes = true
warn_unused_ignores = false
exclude = ['venv', '.venv']

[[tool.mypy.overrides]]
module = "tests.*"
disallow_untyped_defs = false

check_untyped_defs = true
[[tool.mypy.overrides]]
module = ["time_machine.*", "msgpack.*"]
ignore_missing_imports = true

[tool.pytest.ini_options]
addopts = ["-rxXs", "--strict-config", "--strict-markers"]
filterwarnings = []

[tool.coverage.run]
omit = ["venv/*", "hishel/_sync/*", "hishel/_s3.py"]
include = ["hishel/*", "tests/*"]

[tool.coverage.report]
exclude_also = ['__repr__', 'raise NotImplementedError()']

[tool.ruff]
exclude = ["hishel/_sync", "hishel/__init__.py", "tests/_sync"]
line-length = 120

[tool.ruff.lint]
<<<<<<< HEAD
select = ["E", "F", "W", "I"]
=======
select = [
    "E",
    "F",
    "W",
    "I",
    "RUF022"
]
>>>>>>> 55f7969c

[tool.ruff.lint.isort]
combine-as-imports = true

[dependency-groups]
dev = [
    "anyio==4.9.0",
    "coverage==7.10.1",
    "hatch==1.14.1",
    "inline-snapshot>=0.28.0",
    "mkdocs==1.6.1",
    "mkdocs-material==9.6.16",
    "mypy==1.17.1",
    "pytest==8.4.1",
    "ruff==0.12.7",
    "time-machine>=2.19.0",
    "trio==0.30.0",
    "types-boto3==1.40.0",
    "types-pyyaml==6.0.12.20250516",
    "zipp>=3.19.1",
]<|MERGE_RESOLUTION|>--- conflicted
+++ resolved
@@ -93,17 +93,12 @@
 line-length = 120
 
 [tool.ruff.lint]
-<<<<<<< HEAD
-select = ["E", "F", "W", "I"]
-=======
 select = [
     "E",
     "F",
     "W",
     "I",
-    "RUF022"
 ]
->>>>>>> 55f7969c
 
 [tool.ruff.lint.isort]
 combine-as-imports = true

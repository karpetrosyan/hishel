# Changelog

## Unreleased

- Fix issue where freshness cannot be calculated to re-send request. (#104)
<<<<<<< HEAD
- Add `cache_disabled` extension to temporarily disable the cache (#109)
- Document response and requests extensions (#109)
=======
- Update `datetime.datetime.utcnow()` to `datetime.datetime.now(datetime.timezone.utc)` since `datetime.datetime.utcnow()` has been deprecated. (#111)
>>>>>>> 6885a342

## 0.0.17 (6/11/2023) 

- Fix `Last-Modified` validation.

## 0.0.16 (25/10/2023) 

- Add `install_cache` function. (#95)
- Add sqlite support. (#92)
- Move `ttl` argument to `BaseStorage` class. (#94)

## 0.0.14 (23/10/2023)

- Replace `AsyncResponseStream` with `AsyncCacheStream`. (#86)
- Add `must-understand` response directive support. (#90)

## 0.0.13 (5/10/2023)

- Add support for Python 3.12. (#71)
- Fix connections releasing from the connection pool. (#83)

## 0.0.12 (8/9/2023)

- Add metadata into the response extensions. (#56)

## 0.0.11 (15/8/2023) 

- Add support for request `cache-control` directives. (#42)
- Drop httpcore dependency. (#40)
- Support HTTP methods only if they are defined as cacheable. (#37)

## 0.0.10 (7/8/2023) 

- Add Response metadata. (#33)
- Add API Reference documentation. (#30)
- Use stale responses only if the client is disconnected. (#28)

## 0.0.9 (1/8/2023) 

- Expose Controller API. (#23)

## 0.0.8 (31/7/2023)

- Skip redis tests if the server was not found. (#16)
- Decrease sleep time for the storage ttl tests. (#18)
- Fail coverage under 100. (#19)

## 0.0.7 (30/7/2023)

- Add support for `Heuristic Freshness`. (#11)
- Change `Controller.cache_heuristically` to `Controller.allow_heuristics`. (#12)
- Handle import errors. (#13)

## 0.0.6 (29/7/2023)

- Fix `Vary` header validation. (#8)
- Dump original requests with the responses. (#7) 

## 0.0.5 (29/7/2023)

- Fix httpx response streaming.

## 0.0.4 (29/7/2023)

- Change `YamlSerializer` name to `YAMLSerializer`.

## 0.0.3 (28/7/2023)

- Add `from_cache` response extension.
- Add `typing_extensions` into the requirements.

## 0.0.2 (25/7/2023)

- Add [redis](https://redis.io/) support.
- Make backends thread and task safe.
- Add black as a new linter.
- Add an expire time for cached responses.<|MERGE_RESOLUTION|>--- conflicted
+++ resolved
@@ -3,12 +3,9 @@
 ## Unreleased
 
 - Fix issue where freshness cannot be calculated to re-send request. (#104)
-<<<<<<< HEAD
 - Add `cache_disabled` extension to temporarily disable the cache (#109)
 - Document response and requests extensions (#109)
-=======
 - Update `datetime.datetime.utcnow()` to `datetime.datetime.now(datetime.timezone.utc)` since `datetime.datetime.utcnow()` has been deprecated. (#111)
->>>>>>> 6885a342
 
 ## 0.0.17 (6/11/2023) 
 

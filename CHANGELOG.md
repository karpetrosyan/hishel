--- conflicted
+++ resolved
@@ -2,11 +2,8 @@
 
 ## devlopment
 
-<<<<<<< HEAD
 - Add Response metadata. (#33)
-=======
 - Add API Reference documentation. (#30)
->>>>>>> 5fa2424a
 - Use stale responses only if the client is disconnected. (#28)
 
 ## 0.0.9 (8/1/2023) 
